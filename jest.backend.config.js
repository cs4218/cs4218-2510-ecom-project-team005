--- conflicted
+++ resolved
@@ -7,18 +7,10 @@
   // when testing backend
   testEnvironment: "node",
 
-<<<<<<< HEAD
-  // which test to run
-  testMatch: [
-    "<rootDir>/config/*.test.js",
-    "<rootDir>/controllers/categoryController.test.js",
-  ],
-=======
  transform: {},                    // <- disable Babel for ESM files
     moduleNameMapper: {
         "^(\\.{1,2}/.*)\\.js$": "$1",  // <- optional: fixes relative imports in ESM
     },
->>>>>>> ba5b2f94
 
   // which test to run
     testMatch: [
@@ -29,16 +21,8 @@
     ],
   // jest code coverage
   collectCoverage: true,
-<<<<<<< HEAD
-  collectCoverageFrom: [
-    "config/*.js",
-    "controllers/categoryController.js",
-  ],
-  coverageThreshold: {
-=======
     collectCoverageFrom: ["controllers/**", "helpers/**", "middlewares/**", "models/**"],
     coverageThreshold: {
->>>>>>> ba5b2f94
     global: {
       lines: 100,
       functions: 100,
