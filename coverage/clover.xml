--- conflicted
+++ resolved
@@ -1,282 +1,4 @@
 <?xml version="1.0" encoding="UTF-8"?>
-<<<<<<< HEAD
-<coverage generated="1759630149612" clover="3.2.0">
-  <project timestamp="1759630149612" name="All files">
-    <metrics statements="225" coveredstatements="215" conditionals="43" coveredconditionals="37" methods="58" coveredmethods="52" elements="326" coveredelements="304" complexity="0" loc="225" ncloc="225" packages="4" files="12" classes="12"/>
-    <package name="components">
-      <metrics statements="25" coveredstatements="25" conditionals="9" coveredconditionals="8" methods="10" coveredmethods="10"/>
-      <file name="Footer.js" path="/Users/houqingshan/Documents/code/cs4218-2510-ecom-project-team005/client/src/components/Footer.js">
-        <metrics statements="2" coveredstatements="2" conditionals="0" coveredconditionals="0" methods="1" coveredmethods="1"/>
-        <line num="4" count="1" type="stmt"/>
-        <line num="5" count="3" type="stmt"/>
-      </file>
-      <file name="Header.js" path="/Users/houqingshan/Documents/code/cs4218-2510-ecom-project-team005/client/src/components/Header.js">
-        <metrics statements="10" coveredstatements="10" conditionals="6" coveredconditionals="5" methods="3" coveredmethods="3"/>
-        <line num="10" count="1" type="stmt"/>
-        <line num="11" count="8" type="stmt"/>
-        <line num="12" count="8" type="stmt"/>
-        <line num="13" count="8" type="stmt"/>
-        <line num="14" count="8" type="stmt"/>
-        <line num="15" count="1" type="stmt"/>
-        <line num="20" count="1" type="stmt"/>
-        <line num="21" count="1" type="stmt"/>
-        <line num="23" count="8" type="stmt"/>
-        <line num="64" count="2" type="cond" truecount="1" falsecount="1"/>
-      </file>
-      <file name="Layout.js" path="/Users/houqingshan/Documents/code/cs4218-2510-ecom-project-team005/client/src/components/Layout.js">
-        <metrics statements="3" coveredstatements="3" conditionals="0" coveredconditionals="0" methods="1" coveredmethods="1"/>
-        <line num="8" count="1" type="stmt"/>
-        <line num="9" count="3" type="stmt"/>
-        <line num="28" count="1" type="stmt"/>
-      </file>
-      <file name="Spinner.js" path="/Users/houqingshan/Documents/code/cs4218-2510-ecom-project-team005/client/src/components/Spinner.js">
-        <metrics statements="10" coveredstatements="10" conditionals="3" coveredconditionals="3" methods="5" coveredmethods="5"/>
-        <line num="4" count="1" type="cond" truecount="1" falsecount="0"/>
-        <line num="5" count="8" type="stmt"/>
-        <line num="6" count="8" type="stmt"/>
-        <line num="7" count="8" type="stmt"/>
-        <line num="9" count="8" type="stmt"/>
-        <line num="10" count="8" type="stmt"/>
-        <line num="11" count="8" type="stmt"/>
-        <line num="13" count="8" type="cond" truecount="2" falsecount="0"/>
-        <line num="16" count="8" type="stmt"/>
-        <line num="18" count="8" type="stmt"/>
-      </file>
-    </package>
-    <package name="components.Form">
-      <metrics statements="3" coveredstatements="3" conditionals="0" coveredconditionals="0" methods="2" coveredmethods="2"/>
-      <file name="CategoryForm.js" path="/Users/houqingshan/Documents/code/cs4218-2510-ecom-project-team005/client/src/components/Form/CategoryForm.js">
-        <metrics statements="3" coveredstatements="3" conditionals="0" coveredconditionals="0" methods="2" coveredmethods="2"/>
-        <line num="3" count="1" type="stmt"/>
-        <line num="4" count="5" type="stmt"/>
-        <line num="13" count="1" type="stmt"/>
-      </file>
-    </package>
-    <package name="pages">
-      <metrics statements="6" coveredstatements="6" conditionals="0" coveredconditionals="0" methods="3" coveredmethods="3"/>
-      <file name="About.js" path="/Users/houqingshan/Documents/code/cs4218-2510-ecom-project-team005/client/src/pages/About.js">
-        <metrics statements="2" coveredstatements="2" conditionals="0" coveredconditionals="0" methods="1" coveredmethods="1"/>
-        <line num="4" count="1" type="stmt"/>
-        <line num="5" count="5" type="stmt"/>
-      </file>
-      <file name="Pagenotfound.js" path="/Users/houqingshan/Documents/code/cs4218-2510-ecom-project-team005/client/src/pages/Pagenotfound.js">
-        <metrics statements="2" coveredstatements="2" conditionals="0" coveredconditionals="0" methods="1" coveredmethods="1"/>
-        <line num="5" count="1" type="stmt"/>
-        <line num="6" count="3" type="stmt"/>
-      </file>
-      <file name="Policy.js" path="/Users/houqingshan/Documents/code/cs4218-2510-ecom-project-team005/client/src/pages/Policy.js">
-        <metrics statements="2" coveredstatements="2" conditionals="0" coveredconditionals="0" methods="1" coveredmethods="1"/>
-        <line num="4" count="1" type="stmt"/>
-        <line num="5" count="3" type="stmt"/>
-      </file>
-    </package>
-    <package name="pages.admin">
-      <metrics statements="191" coveredstatements="181" conditionals="34" coveredconditionals="29" methods="43" coveredmethods="37"/>
-      <file name="AdminOrders.js" path="/Users/houqingshan/Documents/code/cs4218-2510-ecom-project-team005/client/src/pages/admin/AdminOrders.js">
-        <metrics statements="23" coveredstatements="21" conditionals="4" coveredconditionals="3" methods="8" coveredmethods="8"/>
-        <line num="9" count="1" type="stmt"/>
-        <line num="11" count="1" type="stmt"/>
-        <line num="12" count="4" type="stmt"/>
-        <line num="19" count="4" type="stmt"/>
-        <line num="20" count="4" type="stmt"/>
-        <line num="21" count="4" type="stmt"/>
-        <line num="22" count="4" type="stmt"/>
-        <line num="23" count="3" type="stmt"/>
-        <line num="24" count="3" type="stmt"/>
-        <line num="25" count="3" type="stmt"/>
-        <line num="27" count="0" type="stmt"/>
-        <line num="31" count="4" type="stmt"/>
-        <line num="32" count="2" type="cond" truecount="1" falsecount="1"/>
-        <line num="35" count="4" type="stmt"/>
-        <line num="36" count="1" type="stmt"/>
-        <line num="37" count="1" type="stmt"/>
-        <line num="40" count="1" type="stmt"/>
-        <line num="42" count="0" type="stmt"/>
-        <line num="45" count="4" type="stmt"/>
-        <line num="54" count="4" type="stmt"/>
-        <line num="73" count="1" type="stmt"/>
-        <line num="77" count="20" type="stmt"/>
-        <line num="92" count="6" type="stmt"/>
-      </file>
-      <file name="CreateCategory.js" path="/Users/houqingshan/Documents/code/cs4218-2510-ecom-project-team005/client/src/pages/admin/CreateCategory.js">
-        <metrics statements="53" coveredstatements="51" conditionals="8" coveredconditionals="6" methods="10" coveredmethods="9"/>
-        <line num="9" count="1" type="stmt"/>
-        <line num="10" count="30" type="stmt"/>
-        <line num="11" count="30" type="stmt"/>
-        <line num="12" count="30" type="stmt"/>
-        <line num="13" count="30" type="stmt"/>
-        <line num="14" count="30" type="stmt"/>
-        <line num="16" count="30" type="stmt"/>
-        <line num="17" count="4" type="stmt"/>
-        <line num="18" count="4" type="stmt"/>
-        <line num="19" count="4" type="stmt"/>
-        <line num="22" count="3" type="cond" truecount="2" falsecount="0"/>
-        <line num="23" count="1" type="stmt"/>
-        <line num="24" count="1" type="stmt"/>
-        <line num="25" count="1" type="stmt"/>
-        <line num="27" count="2" type="stmt"/>
-        <line num="30" count="1" type="stmt"/>
-        <line num="31" count="1" type="stmt"/>
-        <line num="36" count="30" type="stmt"/>
-        <line num="37" count="14" type="stmt"/>
-        <line num="38" count="14" type="stmt"/>
-        <line num="39" count="13" type="cond" truecount="1" falsecount="1"/>
-        <line num="40" count="13" type="stmt"/>
-        <line num="43" count="1" type="stmt"/>
-        <line num="44" count="1" type="stmt"/>
-        <line num="48" count="30" type="stmt"/>
-        <line num="49" count="11" type="stmt"/>
-        <line num="53" count="30" type="stmt"/>
-        <line num="54" count="2" type="stmt"/>
-        <line num="55" count="2" type="stmt"/>
-        <line num="56" count="2" type="stmt"/>
-        <line num="60" count="1" type="cond" truecount="1" falsecount="1"/>
-        <line num="61" count="1" type="stmt"/>
-        <line num="62" count="1" type="stmt"/>
-        <line num="63" count="1" type="stmt"/>
-        <line num="64" count="1" type="stmt"/>
-        <line num="65" count="1" type="stmt"/>
-        <line num="67" count="0" type="stmt"/>
-        <line num="70" count="1" type="stmt"/>
-        <line num="74" count="30" type="stmt"/>
-        <line num="75" count="3" type="stmt"/>
-        <line num="76" count="3" type="stmt"/>
-        <line num="79" count="2" type="cond" truecount="2" falsecount="0"/>
-        <line num="80" count="1" type="stmt"/>
-        <line num="82" count="1" type="stmt"/>
-        <line num="84" count="1" type="stmt"/>
-        <line num="87" count="1" type="stmt"/>
-        <line num="90" count="30" type="stmt"/>
-        <line num="116" count="32" type="stmt"/>
-        <line num="122" count="3" type="stmt"/>
-        <line num="123" count="3" type="stmt"/>
-        <line num="124" count="3" type="stmt"/>
-        <line num="132" count="3" type="stmt"/>
-        <line num="144" count="0" type="stmt"/>
-      </file>
-      <file name="CreateProduct.js" path="/Users/houqingshan/Documents/code/cs4218-2510-ecom-project-team005/client/src/pages/admin/CreateProduct.js">
-        <metrics statements="47" coveredstatements="47" conditionals="8" coveredconditionals="7" methods="12" coveredmethods="12"/>
-        <line num="8" count="1" type="stmt"/>
-        <line num="10" count="1" type="stmt"/>
-        <line num="11" count="37" type="stmt"/>
-        <line num="12" count="37" type="stmt"/>
-        <line num="13" count="37" type="stmt"/>
-        <line num="14" count="37" type="stmt"/>
-        <line num="15" count="37" type="stmt"/>
-        <line num="16" count="37" type="stmt"/>
-        <line num="17" count="37" type="stmt"/>
-        <line num="18" count="37" type="stmt"/>
-        <line num="19" count="37" type="stmt"/>
-        <line num="22" count="37" type="stmt"/>
-        <line num="23" count="7" type="stmt"/>
-        <line num="24" count="7" type="stmt"/>
-        <line num="25" count="4" type="cond" truecount="1" falsecount="1"/>
-        <line num="26" count="4" type="stmt"/>
-        <line num="29" count="3" type="stmt"/>
-        <line num="30" count="3" type="stmt"/>
-        <line num="34" count="37" type="stmt"/>
-        <line num="35" count="7" type="stmt"/>
-        <line num="39" count="37" type="stmt"/>
-        <line num="40" count="3" type="stmt"/>
-        <line num="41" count="3" type="stmt"/>
-        <line num="42" count="3" type="stmt"/>
-        <line num="43" count="3" type="stmt"/>
-        <line num="44" count="3" type="stmt"/>
-        <line num="45" count="3" type="stmt"/>
-        <line num="46" count="3" type="stmt"/>
-        <line num="47" count="3" type="stmt"/>
-        <line num="48" count="3" type="stmt"/>
-        <line num="49" count="3" type="stmt"/>
-        <line num="50" count="3" type="stmt"/>
-        <line num="54" count="2" type="cond" truecount="2" falsecount="0"/>
-        <line num="55" count="1" type="stmt"/>
-        <line num="56" count="1" type="stmt"/>
-        <line num="58" count="1" type="stmt"/>
-        <line num="61" count="1" type="stmt"/>
-        <line num="62" count="1" type="stmt"/>
-        <line num="66" count="37" type="stmt"/>
-        <line num="83" count="3" type="stmt"/>
-        <line num="87" count="26" type="stmt"/>
-        <line num="99" count="4" type="stmt"/>
-        <line num="122" count="4" type="stmt"/>
-        <line num="131" count="4" type="stmt"/>
-        <line num="141" count="4" type="stmt"/>
-        <line num="150" count="4" type="stmt"/>
-        <line num="161" count="3" type="stmt"/>
-      </file>
-      <file name="UpdateProduct.js" path="/Users/houqingshan/Documents/code/cs4218-2510-ecom-project-team005/client/src/pages/admin/UpdateProduct.js">
-        <metrics statements="68" coveredstatements="62" conditionals="14" coveredconditionals="13" methods="13" coveredmethods="8"/>
-        <line num="8" count="1" type="stmt"/>
-        <line num="10" count="1" type="stmt"/>
-        <line num="11" count="19" type="stmt"/>
-        <line num="12" count="19" type="stmt"/>
-        <line num="13" count="19" type="stmt"/>
-        <line num="14" count="19" type="stmt"/>
-        <line num="15" count="19" type="stmt"/>
-        <line num="16" count="19" type="stmt"/>
-        <line num="17" count="19" type="stmt"/>
-        <line num="18" count="19" type="stmt"/>
-        <line num="19" count="19" type="stmt"/>
-        <line num="20" count="19" type="stmt"/>
-        <line num="21" count="19" type="stmt"/>
-        <line num="68" count="19" type="stmt"/>
-        <line num="70" count="9" type="stmt"/>
-        <line num="71" count="9" type="stmt"/>
-        <line num="73" count="9" type="stmt"/>
-        <line num="74" count="9" type="stmt"/>
-        <line num="77" count="9" type="stmt"/>
-        <line num="80" count="8" type="cond" truecount="2" falsecount="0"/>
-        <line num="81" count="6" type="stmt"/>
-        <line num="85" count="8" type="stmt"/>
-        <line num="86" count="8" type="stmt"/>
-        <line num="87" count="8" type="stmt"/>
-        <line num="88" count="8" type="stmt"/>
-        <line num="89" count="8" type="stmt"/>
-        <line num="90" count="8" type="stmt"/>
-        <line num="91" count="8" type="stmt"/>
-        <line num="92" count="8" type="stmt"/>
-        <line num="95" count="1" type="stmt"/>
-        <line num="96" count="1" type="stmt"/>
-        <line num="100" count="9" type="stmt"/>
-        <line num="105" count="19" type="stmt"/>
-        <line num="106" count="3" type="stmt"/>
-        <line num="107" count="3" type="stmt"/>
-        <line num="108" count="3" type="stmt"/>
-        <line num="109" count="3" type="stmt"/>
-        <line num="110" count="3" type="stmt"/>
-        <line num="111" count="3" type="stmt"/>
-        <line num="112" count="3" type="stmt"/>
-        <line num="113" count="3" type="cond" truecount="2" falsecount="0"/>
-        <line num="114" count="3" type="stmt"/>
-        <line num="115" count="3" type="stmt"/>
-        <line num="116" count="3" type="stmt"/>
-        <line num="120" count="2" type="cond" truecount="1" falsecount="1"/>
-        <line num="121" count="2" type="stmt"/>
-        <line num="122" count="2" type="stmt"/>
-        <line num="124" count="0" type="stmt"/>
-        <line num="127" count="1" type="stmt"/>
-        <line num="128" count="1" type="stmt"/>
-        <line num="133" count="19" type="stmt"/>
-        <line num="134" count="4" type="stmt"/>
-        <line num="135" count="4" type="stmt"/>
-        <line num="136" count="4" type="cond" truecount="2" falsecount="0"/>
-        <line num="137" count="3" type="stmt"/>
-        <line num="140" count="1" type="stmt"/>
-        <line num="141" count="1" type="stmt"/>
-        <line num="143" count="2" type="stmt"/>
-        <line num="144" count="2" type="stmt"/>
-        <line num="147" count="19" type="stmt"/>
-        <line num="164" count="0" type="stmt"/>
-        <line num="169" count="16" type="stmt"/>
-        <line num="181" count="1" type="stmt"/>
-        <line num="213" count="1" type="stmt"/>
-        <line num="222" count="0" type="stmt"/>
-        <line num="232" count="0" type="stmt"/>
-        <line num="241" count="0" type="stmt"/>
-        <line num="252" count="0" type="stmt"/>
-      </file>
-    </package>
-=======
 <coverage generated="1757355287935" clover="3.2.0">
   <project timestamp="1757355287935" name="All files">
     <metrics statements="49" coveredstatements="46" conditionals="12" coveredconditionals="10" methods="14" coveredmethods="13" elements="75" coveredelements="69" complexity="0" loc="49" ncloc="49" packages="1" files="2" classes="2"/>
@@ -335,6 +57,5 @@
       <line num="107" count="2" type="stmt"/>
       <line num="118" count="2" type="stmt"/>
     </file>
->>>>>>> 48e0be11
   </project>
 </coverage>